--- conflicted
+++ resolved
@@ -388,7 +388,6 @@
         }
     }
 
-<<<<<<< HEAD
     fn read_enum<T,F>(&mut self, _name: &str, f: F) -> IoResult<T>
     where F: FnOnce(&mut Decoder<R>) -> IoResult<T> {
         f(self)
@@ -414,42 +413,19 @@
     #[inline(always)]
     fn read_seq<T,F>(&mut self, f: F) -> IoResult<T> 
     where F: FnOnce(&mut Decoder<R>, uint) -> IoResult<T> {
-=======
-    fn read_enum<T>(&mut self, _name: &str, _f: |&mut Decoder<R>| -> IoResult<T>) -> IoResult<T> {
-        // XXX
-        Err(_invalid_input("read_enum not supported by rust-msgpack"))
-    }
-    fn read_enum_variant<T>(&mut self, _names: &[&str], _f: |&mut Decoder<R>, uint| -> IoResult<T>) -> IoResult<T> {
-        Err(_invalid_input("read_enum_variant not supported by rust-msgpack"))
-    }
-    fn read_enum_variant_arg<T>(&mut self, _idx: uint, _f: |&mut Decoder<R>| -> IoResult<T>) -> IoResult<T> {
-        Err(_invalid_input("read_enum_variant_arg not supported by rust-msgpack"))
-    }
-
-    #[inline(always)]
-    fn read_seq<T>(&mut self, f: |&mut Decoder<R>, uint| -> IoResult<T>) -> IoResult<T> {
->>>>>>> ec7b3f29
         let len = try!(self._read_vec_len());
         f(self, len)
     }
 
     #[inline(always)]
-<<<<<<< HEAD
     fn read_seq_elt<T,F>(&mut self, _idx: uint, f: F) -> IoResult<T> 
     where F: FnOnce(&mut Decoder<R>) -> IoResult<T> {
-=======
-    fn read_seq_elt<T>(&mut self, _idx: uint, f: |&mut Decoder<R>| -> IoResult<T>) -> IoResult<T> {
->>>>>>> ec7b3f29
-        f(self)
-    }
-
-    #[inline(always)]
-<<<<<<< HEAD
+        f(self)
+    }
+
+    #[inline(always)]
     fn read_struct<T,F>(&mut self, _name: &str, len: uint, f: F) -> IoResult<T> 
     where F: FnOnce(&mut Decoder<R>) -> IoResult<T> {
-=======
-    fn read_struct<T>(&mut self, _name: &str, len: uint, f: |&mut Decoder<R>| -> IoResult<T>) -> IoResult<T> {
->>>>>>> ec7b3f29
         // XXX: Why are we using a map length here?
         if len != try!(self._read_map_len()) {
             Err(_invalid_input("invalid length for struct"))
@@ -459,7 +435,6 @@
     }
 
     #[inline(always)]
-<<<<<<< HEAD
     fn read_struct_field<T,F>(&mut self, _name: &str, _idx: uint, f: F) -> IoResult<T> 
     where F: FnOnce(&mut Decoder<R>) -> IoResult<T> {
         f(self)
@@ -467,36 +442,20 @@
 
     fn read_option<T,F>(&mut self, mut f: F) -> IoResult<T>
     where F: FnMut(&mut Decoder<R>, bool) -> IoResult<T> {
-=======
-    fn read_struct_field<T>(&mut self, _name: &str, _idx: uint, f: |&mut Decoder<R>| -> IoResult<T>) -> IoResult<T> {
-        f(self)
-    }
-
-    fn read_option<T>(&mut self, f: |&mut Decoder<R>, bool| -> IoResult<T>) -> IoResult<T> {
->>>>>>> ec7b3f29
         match try!(self._peek_byte()) {
             0xc0 => { self._read_byte(); f(self, false) }, // consume the nil byte from packed format
             _    => { f(self, true) },
         }
     }
 
-<<<<<<< HEAD
     fn read_map<T,F>(&mut self, f: F) -> IoResult<T> 
     where F: FnOnce(&mut Decoder<R>, uint) -> IoResult<T> {
-=======
-    fn read_map<T>(&mut self, f: |&mut Decoder<R>, uint| -> IoResult<T>) -> IoResult<T> {
->>>>>>> ec7b3f29
         let len = try!(self._read_map_len());
         f(self, len)
     }
 
-<<<<<<< HEAD
     fn read_map_elt_key<T,F>(&mut self, _idx: uint, f: F) -> IoResult<T> 
     where F: FnOnce(&mut Decoder<R>) -> IoResult<T> { f(self) }
-=======
-    fn read_map_elt_key<T>(&mut self, _idx: uint, f: |&mut Decoder<R>| -> IoResult<T>) -> IoResult<T> { f(self) }
-    fn read_map_elt_val<T>(&mut self, _idx: uint, f: |&mut Decoder<R>| -> IoResult<T>) -> IoResult<T> { f(self) }
->>>>>>> ec7b3f29
 
     fn read_map_elt_val<T,F>(&mut self, _idx: uint, f: F) -> IoResult<T> 
     where F: FnOnce(&mut Decoder<R>) -> IoResult<T> { f(self) }
@@ -506,19 +465,9 @@
                                      names: &[&str],
                                      f: F) -> IoResult<T>
     where F: FnMut(&mut Decoder<R>, uint) -> IoResult<T> {
-
-<<<<<<< HEAD
-=======
-    fn read_enum_struct_variant<T>(&mut self,
-                                   names: &[&str],
-                                   f: |&mut Decoder<R>, uint| -> IoResult<T>)
-        -> IoResult<T> {
->>>>>>> ec7b3f29
             self.read_enum_variant(names, f)
     }
 
-
-<<<<<<< HEAD
     fn read_enum_struct_variant_field<T,F>(&mut self,
                                            _name: &str,
                                            idx: uint,
@@ -551,52 +500,14 @@
 
         self.read_tuple(len, f)
     }
-=======
-    fn read_enum_struct_variant_field<T>(&mut self,
-                                         _name: &str,
-                                         idx: uint,
-                                         f: |&mut Decoder<R>| -> IoResult<T>)
-        -> IoResult<T> {
-            self.read_enum_variant_arg(idx, f)
-        }
-
-    fn read_tuple<T>(&mut self, tuple_len: uint, f: |&mut Decoder<R>| -> IoResult<T>) -> IoResult<T> {
-        self.read_seq(|d, len| {
-            if len == tuple_len {
-                f(d)
-            } else {
-                Err(d.error("received incorrect tuple length"))
-            }
-        })
-    }
-
-    fn read_tuple_arg<T>(&mut self, idx: uint, f: |&mut Decoder<R>| -> IoResult<T>) -> IoResult<T> {
-        self.read_seq_elt(idx, f)
-    }
-
-    fn read_tuple_struct<T>(&mut self,
-                            _name: &str,
-                            len: uint,
-                            f: |&mut Decoder<R>| -> IoResult<T>)
-        -> IoResult<T> {
-            self.read_tuple(len, f)
-        }
->>>>>>> ec7b3f29
 
     fn read_tuple_struct_arg<T,F>(&mut self,
                                 idx: uint,
-<<<<<<< HEAD
                                 f: F) -> IoResult<T> 
     where F: FnOnce(&mut Decoder<R>) -> IoResult<T> {
 
         self.read_tuple_arg(idx, f)
     }
-=======
-                                f: |&mut Decoder<R>| -> IoResult<T>)
-        -> IoResult<T> {
-            self.read_tuple_arg(idx, f)
-        }
->>>>>>> ec7b3f29
 
     fn error(&mut self, _err: &str) -> IoError {
         IoError {kind: InvalidInput, desc: "ApplicationError", detail: None}
@@ -884,7 +795,6 @@
     }
 }
 
-<<<<<<< HEAD
 impl<E: serialize::Encoder<S>, S> serialize::Encodable<E, S> for Value {
     fn encode(&self, e: &mut E) -> Result<(), S> {
         match *self {
@@ -901,23 +811,6 @@
                     }
                     Ok(())
                 })
-=======
-impl<'a> serialize::Encodable<Encoder<'a>, IoError> for Value {
-    fn encode(&self, s: &mut Encoder<'a>) -> IoResult<()> {
-        use serialize::Encoder;
-
-        match *self {
-            Nil => s.emit_nil(),
-            Boolean(b) => s.emit_bool(b),
-            Integer(i) => s.emit_i64(i),
-            Unsigned(u) => s.emit_u64(u),
-            Float(f) => s.emit_f32(f),
-            Double(d) => s.emit_f64(d),
-            Array(ref ary) => {
-                try!(s._emit_array_len(ary.len()));
-                for elt in ary.iter() { try!(elt.encode(s)); }
-                Ok(())
->>>>>>> ec7b3f29
             }
             Value::Map(ref map) => {
                 e.emit_map(map.len(), |e2| {
@@ -928,15 +821,9 @@
                     Ok(())
                 })
             }
-<<<<<<< HEAD
             Value::Str(ref str) => e.emit_str(from_utf8(str.as_slice()).unwrap()), // XXX
             Value::Binary(_) => panic!(), // XXX
             Value::Extended(_, _) => panic!() // XXX
-=======
-            Str(ref str) => s.emit_str(from_utf8(str.as_slice()).unwrap()), // XXX
-            Binary(_) => panic!(), // XXX
-            Extended(_, _) => panic!() // XXX
->>>>>>> ec7b3f29
         }
 
     }
@@ -957,17 +844,10 @@
     use serialize::Encodable;
 
     macro_rules! assert_msgpack_circular(
-<<<<<<< HEAD
         ($ty:ty, $inp:expr) => (
             {
                 let bytes = Encoder::to_msgpack(&$inp).unwrap();
                 let value: $ty = from_msgpack(bytes.as_slice()).unwrap();
-=======
-        ($inp:expr) => (
-            {
-                let bytes = Encoder::to_msgpack(&$inp).unwrap();
-                let value = from_msgpack(bytes.as_slice()).unwrap();
->>>>>>> ec7b3f29
                 assert_eq!($inp, value)
             }
         );
